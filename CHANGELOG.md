--- conflicted
+++ resolved
@@ -1,10 +1,7 @@
 # Unreleased changes
 
-<<<<<<< HEAD
-# 0.7.1 (_2021-01-28_)
-## What's New
- - Avoid the use of unsigned "experimental" kotlin types.
-=======
+# 0.7.2 (_2021-02-04_)
+
 ## What's New
 
 - A new `reset_telemetry_identifiers` method has been added; consumers should arrange to call
@@ -14,8 +11,8 @@
 # 0.7.1 (_2021-01-28_)
 
 ## What's New
+
 - Avoid the use of unsigned "experimental" kotlin types.
->>>>>>> 3e4f5dfa
 
 # 0.7.0 (_2021-01-28_)
 
